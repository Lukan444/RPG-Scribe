--- conflicted
+++ resolved
@@ -225,11 +225,7 @@
       const entries = await timelineService.getTimelineEntries({ sortBy: 'sequence', sortDirection: 'asc' });
 
       const loadedEvents: DualTimelineEvent[] = entries.map((entry) => {
-<<<<<<< HEAD
         const realTime = new Date(entry.dualTimestamp.realWorldTime || new Date());
-=======
-        const realTime = new Date(entry.dualTimestamp.realWorldTime);
->>>>>>> 3ca0bfb9
         const inGameTime = new Date(entry.dualTimestamp.inGameTime || realTime);
         return {
           id: entry.id || '',
@@ -604,136 +600,6 @@
     toggleSync
   };
 
-<<<<<<< HEAD
-
-=======
-  // Create utilities object (placeholder implementations)
-  const utils: DualTimelineUtils = {
-    transformToRealWorldItems: (events) => events.map(event => ({
-      id: event.id,
-      title: event.title,
-      start_time: event.realWorldStartDate.getTime(),
-      end_time: event.realWorldEndDate?.getTime() || event.realWorldStartDate.getTime(),
-      group: event.realWorldGroup || 'default'
-    })),
-    transformToInGameItems: (events) => events.map(event => ({
-      id: event.id,
-      title: event.title,
-      start_time: event.inGameStartDate.getTime(),
-      end_time: event.inGameEndDate?.getTime() || event.inGameStartDate.getTime(),
-      group: event.inGameGroup || 'default'
-    })),
-    transformToGroups: (events, timeline) => [
-      { id: 'default', title: timeline === 'real-world' ? 'Real World Events' : 'In-Game Events' }
-    ],
-    convertEventTime: (event, fromTimeline, toTimeline) => {
-      if (fromTimeline === toTimeline) {
-        return fromTimeline === 'real-world' ? event.realWorldStartDate : event.inGameStartDate;
-      }
-      return fromTimeline === 'real-world' 
-        ? timeConversionService.realToInGame(event.realWorldStartDate)
-        : timeConversionService.inGameToReal(event.inGameStartDate);
-    },
-    filterEvents: (events, filters) => {
-      if (!filters) return events;
-      return events.filter(event => {
-        if (filters.eventTypes && !filters.eventTypes.includes(event.eventType)) {
-          return false;
-        }
-        if (filters.entities && event.entityId && !filters.entities.includes(event.entityId)) {
-          return false;
-        }
-        if (filters.tags && event.tags) {
-          const hasTag = filters.tags.some((t: string) => event.tags!.includes(t));
-          if (!hasTag) return false;
-        }
-        if (typeof filters.playerVisible === 'boolean' && event.playerVisible !== filters.playerVisible) {
-          return false;
-        }
-        if (filters.dateRange) {
-          const target = filters.timeline === 'real-world' ? event.realWorldStartDate : event.inGameStartDate;
-          if (target < filters.dateRange.start || target > filters.dateRange.end) {
-            return false;
-          }
-        }
-        return true;
-      });
-    },
-    sortEvents: (events, timeline) => events.sort((a, b) => {
-      const aTime = timeline === 'real-world' ? a.realWorldStartDate : a.inGameStartDate;
-      const bTime = timeline === 'real-world' ? b.realWorldStartDate : b.inGameStartDate;
-      return aTime.getTime() - bTime.getTime();
-    }),
-    detectEventOverlaps: (events, timeline) => {
-      const conflicts: TimelineConflict[] = [];
-      const sorted = [...events].sort((a, b) =>
-        (timeline === 'real-world' ? a.realWorldStartDate.getTime() : a.inGameStartDate.getTime()) -
-        (timeline === 'real-world' ? b.realWorldStartDate.getTime() : b.inGameStartDate.getTime())
-      );
-      for (let i = 0; i < sorted.length - 1; i++) {
-        const curr = sorted[i];
-        const currEnd = timeline === 'real-world'
-          ? curr.realWorldEndDate || curr.realWorldStartDate
-          : curr.inGameEndDate || curr.inGameStartDate;
-        for (let j = i + 1; j < sorted.length; j++) {
-          const next = sorted[j];
-          const nextStart = timeline === 'real-world' ? next.realWorldStartDate : next.inGameStartDate;
-          if (currEnd > nextStart) {
-            conflicts.push({
-              id: `overlap-${curr.id}-${next.id}-${timeline}`,
-              type: 'overlap',
-              severity: 'medium',
-              events: [curr.id, next.id],
-              timeline,
-              description: `Events "${curr.title}" and "${next.title}" overlap on ${timeline} timeline`,
-              suggestions: [],
-              autoResolvable: false,
-              resolved: false
-            });
-          } else {
-            break;
-          }
-        }
-      }
-      return conflicts;
-    },
-    detectChronologicalIssues: (events) => {
-      const conflicts: TimelineConflict[] = [];
-      const sorted = [...events].sort((a, b) => a.realWorldStartDate.getTime() - b.realWorldStartDate.getTime());
-      for (let i = 1; i < sorted.length; i++) {
-        const prev = sorted[i - 1];
-        const curr = sorted[i];
-        if (curr.inGameStartDate < prev.inGameStartDate) {
-          conflicts.push({
-            id: `chronological-${prev.id}-${curr.id}`,
-            type: 'chronological',
-            severity: 'low',
-            events: [prev.id, curr.id],
-            timeline: 'both',
-            description: `In-game time of "${curr.title}" occurs before "${prev.title}" but after in real-world order`,
-            suggestions: [],
-            autoResolvable: false,
-            resolved: false
-          });
-        }
-      }
-      return conflicts;
-    },
-    findConnectedEvents: (eventId, events, connections) => {
-      const relatedConnections = connections.filter(conn => 
-        conn.fromEventId === eventId || conn.toEventId === eventId
-      );
-      const relatedEventIds = relatedConnections.flatMap(conn => [conn.fromEventId, conn.toEventId]);
-      return events.filter(event => relatedEventIds.includes(event.id) && event.id !== eventId);
-    },
-    validateConnection: (connection, events) => {
-      const fromEvent = events.find(e => e.id === connection.fromEventId);
-      const toEvent = events.find(e => e.id === connection.toEventId);
-      return !!(fromEvent && toEvent);
-    }
-  };
->>>>>>> 3ca0bfb9
-
   // Memoize context value to prevent provider re-instantiation
   const contextValue = useMemo((): DualTimelineContextValue => ({
     state,
